--- conflicted
+++ resolved
@@ -1,31 +1,15 @@
 # gaussian_io
-<<<<<<< HEAD
-This is a Python package that provides for reading and editing [Gaussian 16](http://gaussian.com/gaussian16/) input and output files.  
-
-##Functions
-=======
 This is a Python package that provides for reading and editing [Gaussian 16](http://gaussian.com/gaussian16/) input and output files.
 
 ## Functions
->>>>>>> 940b80a5
  * *read_out:* Read *.out file
  * *read_in:*  Read and edit *.gjf file
  * *write_xyz:* Generate an XYZ format file
  * *GaussianOut:* Class for parsing an output file
-<<<<<<< HEAD
-
- ##Upcoming updates
- * *GaussianIn* for parsing input file
- * *Frequency* and opt steps function
-
-##Author
-Yu Che
-=======
  
 ## Upcoming updates
  * GaussianIn for parsing input file
  * Frequency and opt steps function
  
 ## Author
- * Yu Che
->>>>>>> 940b80a5
+ * Yu Che